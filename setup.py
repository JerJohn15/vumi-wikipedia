--- conflicted
+++ resolved
@@ -2,11 +2,7 @@
 
 setup(
     name='vumi-wikipedia',
-<<<<<<< HEAD
-    version='0.1.0',
-=======
-    version='0.2.0a',
->>>>>>> df84f59a
+    version='0.1.1',
     description='Vumi Wikipedia App',
     packages=find_packages(),
     include_package_data=True,
