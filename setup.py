from setuptools import setup, find_packages

setup(
    name='vumi-wikipedia',
<<<<<<< HEAD
    version='0.1.1',
=======
    version='0.1.2',
>>>>>>> 5ff6a451
    description='Vumi Wikipedia App',
    packages=find_packages(),
    include_package_data=True,
    install_requires=[
        'vumi>=0.5',
        'unidecode',
    ],

    url='http://github.com/praekelt/vumi-wikipedia',
    license='BSD',
    long_description=open('README', 'r').read(),
    maintainer='Praekelt Foundation',
    maintainer_email='dev@praekelt.com',
    classifiers=[
        'Development Status :: 4 - Beta',
        'Intended Audience :: Developers',
        'License :: OSI Approved :: BSD License',
        'Operating System :: POSIX',
        'Programming Language :: Python :: 2.6',
        'Programming Language :: Python :: 2.7',
        'Topic :: Software Development :: Libraries :: Python Modules',
        'Topic :: System :: Networking',
    ],
)<|MERGE_RESOLUTION|>--- conflicted
+++ resolved
@@ -2,11 +2,7 @@
 
 setup(
     name='vumi-wikipedia',
-<<<<<<< HEAD
-    version='0.1.1',
-=======
     version='0.1.2',
->>>>>>> 5ff6a451
     description='Vumi Wikipedia App',
     packages=find_packages(),
     include_package_data=True,
